--- conflicted
+++ resolved
@@ -12,17 +12,6 @@
 @AllArgsConstructor
 @NoArgsConstructor
 public class MouldingDTO {
-<<<<<<< HEAD
-
-    @Data
-    @Getter
-    @Setter
-    @NoArgsConstructor
-    @AllArgsConstructor
-    public class MouldingDTO {
-
-=======
->>>>>>> 6ec1605a
         private Long id;
         @NotBlank(message = "Name is required")
         private String name;
