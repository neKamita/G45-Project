--- conflicted
+++ resolved
@@ -33,7 +33,7 @@
 
     @Autowired
     private MouldingService mouldingService;
-<<<<<<< HEAD
+
     // Get all Moulding items (Accessible by all users)
     @GetMapping
     @PreAuthorize("hasAnyRole('USER', 'ADMIN', 'SELLER')")
@@ -62,82 +62,10 @@
     public ResponseEntity<MouldingDTO> updateMoulding(@PathVariable Long id, @RequestBody MouldingDTO mouldingDetails) {
         Optional<MouldingDTO> moulding = mouldingService.getMouldingById(id);
         
-=======
 
-    @GetMapping
-    @PreAuthorize("hasAnyRole('USER', 'ADMIN', 'SELLER')")
-    @Operation(summary = "Get all mouldings", description = "Retrieves a list of all mouldings")
-    @ApiResponse(responseCode = "200", description = "Successfully retrieved mouldings")
-    public List<Moulding> getAllMouldings() {
-        return mouldingService.getAllMouldings();
-    }
+    // Delete a Moulding by ID (Accessible by Admin and Seller)
 
-    @GetMapping("/{id}")
-    @PreAuthorize("hasAnyRole('USER', 'ADMIN', 'SELLER')")
-    @Operation(summary = "Get a moulding by ID", description = "Retrieves a moulding by its ID")
-    @ApiResponses(value = {
-            @ApiResponse(responseCode = "200", description = "Successfully retrieved the moulding"),
-            @ApiResponse(responseCode = "404", description = "Moulding not found")
-    })
-    public EntityResponse<?> getMouldingById(@Parameter(description = "ID of the moulding") @PathVariable Long id) {
-        Optional<Moulding> moulding = mouldingService.getMouldingById(id);
-        if (moulding.isPresent()) {
-            return EntityResponse.success("Moulding retrieved successfully", moulding.get());
-        } else {
-            return EntityResponse.error("Moulding not found", null);
-        }
-    }
 
-    @PostMapping
-    @PreAuthorize("hasAnyRole('ADMIN', 'SELLER')")
-    @Operation(summary = "Create a new moulding", description = "Creates a new moulding entry")
-    @ApiResponse(responseCode = "200", description = "Moulding created successfully")
-    public EntityResponse<Moulding> createMoulding(@RequestBody Moulding moulding) {
-        Moulding createdMoulding = mouldingService.saveMoulding(moulding);
-        return EntityResponse.success("Moulding created successfully", createdMoulding);
-    }
-
-    @PutMapping("/{id}")
-    @PreAuthorize("hasAnyRole('ADMIN', 'SELLER')")
-    @Operation(summary = "Update a moulding", description = "Updates an existing moulding")
-    @ApiResponses(value = {
-            @ApiResponse(responseCode = "200", description = "Moulding updated successfully"),
-            @ApiResponse(responseCode = "404", description = "Moulding not found")
-    })
-    public EntityResponse<?> updateMoulding(
-            @Parameter(description = "ID of the moulding to update") @PathVariable Long id,
-            @RequestBody Moulding mouldingDetails) {
-        Optional<Moulding> moulding = mouldingService.getMouldingById(id);
->>>>>>> 6ec1605a
-        if (moulding.isPresent()) {
-            MouldingDTO updatedMoulding = moulding.get();
-            updatedMoulding.setName(mouldingDetails.getName());
-            updatedMoulding.setSize(mouldingDetails.getSize());
-            updatedMoulding.setArticle(mouldingDetails.getArticle());
-            updatedMoulding.setPrice(mouldingDetails.getPrice());
-            updatedMoulding.setQuantity(mouldingDetails.getQuantity());
-            updatedMoulding.setTitle(mouldingDetails.getTitle());
-            updatedMoulding.setDescription(mouldingDetails.getDescription());
-            updatedMoulding.setImagesUrl(mouldingDetails.getImagesUrl());
-            return EntityResponse.success("Moulding updated successfully", mouldingService.saveMoulding(updatedMoulding));
-        } else {
-            return EntityResponse.error("Moulding not found", null);
-        }
-    }
-
-<<<<<<< HEAD
-    // Delete a Moulding by ID (Accessible by Admin and Seller)
-=======
->>>>>>> 6ec1605a
-    @DeleteMapping("/{id}")
-    @PreAuthorize("hasAnyRole('ADMIN', 'SELLER')")
-    @Operation(summary = "Delete a moulding", description = "Deletes a moulding by its ID")
-    @ApiResponse(responseCode = "200", description = "Moulding deleted successfully")
-    public EntityResponse<?> deleteMoulding(@Parameter(description = "ID of the moulding to delete") @PathVariable Long id) {
-        mouldingService.deleteMoulding(id);
-        return EntityResponse.success("Moulding deleted successfully");
-    }
-<<<<<<< HEAD
     // Upload an image for a Moulding
     @PostMapping("/upload-image")
     @PreAuthorize("hasAnyRole('ADMIN', 'SELLER')")
@@ -162,9 +90,3 @@
         }
     }
 }
-
-
-
-=======
-}
->>>>>>> 6ec1605a
